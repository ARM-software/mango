"""
Testing the capabilities of Mango
- Test the domain space transformations
- Test the sampling capabilities
- Test the bayesian learning optimizer iterations
- Test the results of tuner for simple objective function
"""

from mango.domain.domain_space import domain_space
from scipy.stats import uniform
from mango.tuner import Tuner
from mango.scheduler import simple_local, parallel_local

# Simple param_dict
param_dict = {"a": uniform(0, 1),  # uniform distribution
              "b": range(1, 5),  # Integer variable
              "c": [1, 2],  # Integer variable
              "d": ["-1", "1"]  # Categorical variable
              }


# Simple objective function
def objectiveFunction(args_list):
    results = []
    for hyper_par in args_list:
        a = hyper_par['a']
        b = hyper_par['b']
        c = hyper_par['c']
        d = hyper_par['d']
        result = (a + b + c + int(d))
        results.append(result)
    return results


domain_size = 10


# test the functionality of domain space transformations
def test_domain():
    ds = domain_space(param_dict, domain_size)

    # getting the samples from the domain
    domain_list = ds.get_domain()

    # number of samples should have same size as the domain_size
    assert len(domain_list) == domain_size

    # change this into the GP domain space
    domain_np = ds.convert_GP_space(domain_list)

    # in gaussian space verifying correctness of samples sizes and structure
    assert domain_np.shape[0] == domain_size

    # test the reverse conversion
    domain_ps = ds.convert_PS_space(domain_np)

    # domain_ps and domain_list should be same
    assert type(domain_list) == type(domain_ps)
    assert len(domain_list) == len(domain_ps)

    # testing samples should be from param_dict and structure is preserved in transformations
    if len(domain_list) > 0:
        l1 = domain_list[0]
        l2 = domain_ps[0]
        assert type(l1) == type(l2)
        assert len(l1.keys()) == len(l2.keys())
        # all keys should be drawn from the param_dict
        assert len(l1.keys()) == len(param_dict.keys())

        for key in l1.keys():
            assert key in param_dict.keys()


# test the functionality of the tuner
def test_tuner():
    tuner_user = Tuner(param_dict, objectiveFunction)
    results = tuner_user.run()
    # max objective is 8, and minimum is 1
    assert results['best_objective'] > 1


# test on Rosenbrock's Valley
# Rosenbrock's valley (a.k.k the banana function) has a global optimimum lying inside a long, narrow parabolic valley with a flat floor
def test_rosenbrock():
    param_dict = {
        'x': range(-10, 10),
        'y': range(-10, 10),
    }
    a = 1
    b = 100
    x_opt = a
    y_opt = a**2
    def objfunc(args_list):
        results = []
        for hyper_par in args_list:
            x = hyper_par['x']
            y = hyper_par['y']
            result = -(b*((y - x**2)**2) + ((a - x)**2))
            results.append(result)
        return results

    tuner = Tuner(param_dict, objfunc)
    results = tuner.run()

    print('best hyper parameters:',results['best_params'])
    print('best Accuracy:',results['best_objective'])

    assert abs(results['best_params']['x'] - x_opt) <= 2
    assert abs(results['best_params']['x'] - y_opt) <= 2


def test_convex():
    param_dict = {
        'x': range(-100, 10),
        'y': range(-10, 20),
    }

    x_opt = 0
    y_opt = 0

    def objfunc(args_list):
        results = []
        for hyper_par in args_list:
            x = hyper_par['x']
            y = hyper_par['y']
            result = -(x ** 2 + y ** 2) #/ (1e4 + 20*20)
            results.append(result)
        return results

    tuner = Tuner(param_dict, objfunc)
    results = tuner.maximize()

    print('best hyper parameters:', results['best_params'])
    print('best Accuracy:', results['best_objective'])

    assert abs(results['best_params']['x'] - x_opt) <= 3
<<<<<<< HEAD
    assert abs(results['best_params']['x'] - y_opt) <= 3

# def test_six_hump():
#     def camel(x,y):
#         x2 = math.pow(x,2)
#         x4 = math.pow(x,4)
#         y2 = math.pow(y,2)
#         return (4.0 - 2.1 * x2 + (x4 / 3.0)) * x2 + x*y + (-4.0 + 4.0 * y2) * y2
#
#     param_dict = {
#         'x': uniform(-3, 3),
#         'y': uniform(-2, 2),
#     }
#
#     x_opt = 0.0898 # or -0;0898
#     y_opt = -0.7126  # or 0.7126
#     def objfunc(args_list):
#         results = []
#         for hyper_par in args_list:
#             x = hyper_par['x']
#             y = hyper_par['y']
#             result = - camel(x, y)
#             results.append(result)
#         return results
#
#     config = {
#         'domain_size': 5000,
#         'num_iteration': 100
#     }
#     tuner = Tuner(param_dict, objfunc)
#     results = tuner.run()
#
#     print('best hyper parameters:',results['best_hyper_parameter'])
#     print('best objective:',results['best_objective'])
#
#     assert abs(results['best_hyper_parameter']['x']) - abs(x_opt) <= 0.1
#     assert abs(results['best_hyper_parameter']['y']) - abs(y_opt) <= 0.1


def test_local_scheduler():
    param_space = dict(x=range(-10, 10),
                        y=range(-10, 10))

    @simple_local
    def obj(x, y):
        return x - y

    results = Tuner(param_space, obj).maximize()

    assert abs(results['best_params']['x'] - 10) <= 3
    assert abs(results['best_params']['y'] + 10) <= 3

    @parallel_local(n_jobs=-1)
    def obj(x, y):
        return x - y

    results = Tuner(param_space, obj).maximize()

    assert abs(results['best_params']['x'] - 10) <= 3
    assert abs(results['best_params']['y'] + 10) <= 3

    @parallel_local(n_jobs=2)
    def obj(x, y):
        return x - y

    results = Tuner(param_space, obj).maximize()

    assert abs(results['best_params']['x'] - 10) <= 3
    assert abs(results['best_params']['y'] + 10) <= 3
=======
    assert abs(results['best_params']['y'] - y_opt) <= 3

def test_six_hump():
    def camel(x,y):
        x2 = math.pow(x,2)
        x4 = math.pow(x,4)
        y2 = math.pow(y,2)
        return (4.0 - 2.1 * x2 + (x4 / 3.0)) * x2 + x*y + (-4.0 + 4.0 * y2) * y2

    param_dict = {
        'x': uniform(-3, 3),
        'y': uniform(-2, 2),
    }

    x_opt = 0.0898 # or -0;0898
    y_opt = -0.7126  # or 0.7126
    def objfunc(args_list):
        results = []
        for hyper_par in args_list:
            x = hyper_par['x']
            y = hyper_par['y']
            result = - camel(x, y)
            results.append(result)
        return results

    tuner = Tuner(param_dict, objfunc)
    results = tuner.run()

    print('best hyper parameters:',results['best_params'])
    print('best objective:',results['best_objective'])

    assert abs(results['best_params']['x']) - abs(x_opt) <= 0.1
    assert abs(results['best_params']['y']) - abs(y_opt) <= 0.2
>>>>>>> fa2fb190
<|MERGE_RESOLUTION|>--- conflicted
+++ resolved
@@ -5,6 +5,7 @@
 - Test the bayesian learning optimizer iterations
 - Test the results of tuner for simple objective function
 """
+import math
 
 from mango.domain.domain_space import domain_space
 from scipy.stats import uniform
@@ -123,56 +124,18 @@
         for hyper_par in args_list:
             x = hyper_par['x']
             y = hyper_par['y']
-            result = -(x ** 2 + y ** 2) #/ (1e4 + 20*20)
+            result = (x ** 2 + y ** 2) / 1e4
             results.append(result)
         return results
 
     tuner = Tuner(param_dict, objfunc)
-    results = tuner.maximize()
+    results = tuner.minimize()
 
     print('best hyper parameters:', results['best_params'])
     print('best Accuracy:', results['best_objective'])
 
     assert abs(results['best_params']['x'] - x_opt) <= 3
-<<<<<<< HEAD
-    assert abs(results['best_params']['x'] - y_opt) <= 3
-
-# def test_six_hump():
-#     def camel(x,y):
-#         x2 = math.pow(x,2)
-#         x4 = math.pow(x,4)
-#         y2 = math.pow(y,2)
-#         return (4.0 - 2.1 * x2 + (x4 / 3.0)) * x2 + x*y + (-4.0 + 4.0 * y2) * y2
-#
-#     param_dict = {
-#         'x': uniform(-3, 3),
-#         'y': uniform(-2, 2),
-#     }
-#
-#     x_opt = 0.0898 # or -0;0898
-#     y_opt = -0.7126  # or 0.7126
-#     def objfunc(args_list):
-#         results = []
-#         for hyper_par in args_list:
-#             x = hyper_par['x']
-#             y = hyper_par['y']
-#             result = - camel(x, y)
-#             results.append(result)
-#         return results
-#
-#     config = {
-#         'domain_size': 5000,
-#         'num_iteration': 100
-#     }
-#     tuner = Tuner(param_dict, objfunc)
-#     results = tuner.run()
-#
-#     print('best hyper parameters:',results['best_hyper_parameter'])
-#     print('best objective:',results['best_objective'])
-#
-#     assert abs(results['best_hyper_parameter']['x']) - abs(x_opt) <= 0.1
-#     assert abs(results['best_hyper_parameter']['y']) - abs(y_opt) <= 0.1
-
+    assert abs(results['best_params']['y'] - y_opt) <= 3
 
 def test_local_scheduler():
     param_space = dict(x=range(-10, 10),
@@ -204,8 +167,7 @@
 
     assert abs(results['best_params']['x'] - 10) <= 3
     assert abs(results['best_params']['y'] + 10) <= 3
-=======
-    assert abs(results['best_params']['y'] - y_opt) <= 3
+
 
 def test_six_hump():
     def camel(x,y):
@@ -237,5 +199,4 @@
     print('best objective:',results['best_objective'])
 
     assert abs(results['best_params']['x']) - abs(x_opt) <= 0.1
-    assert abs(results['best_params']['y']) - abs(y_opt) <= 0.2
->>>>>>> fa2fb190
+    assert abs(results['best_params']['y']) - abs(y_opt) <= 0.2